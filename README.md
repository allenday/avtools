--- conflicted
+++ resolved
@@ -6,17 +6,13 @@
 
 This project includes submodules that need special handling during installation.
 
-<<<<<<< HEAD
+requires cmake and python3-dev to be installed
+
 ### Option 1: Using pip (Recommended)
 
 ```bash
 pip install .
 ```
-=======
-requires cmake and python3-dev to be installed
-
-### Option 1: Using the install script
->>>>>>> 68e60280
 
 ### Option 2: Using the install script
 

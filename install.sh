#!/bin/bash
set -e

echo "Making sure submodules are initialized..."
git submodule update --init --recursive

<<<<<<< HEAD
echo "Installing PyTorch first (needed for natten build)..."
pip install torch==2.6.0

echo "Installing natten with specific commit hash..."
pip install git+https://github.com/SHI-Labs/NATTEN.git@3b54c76185904f3cb59a49fff7bc044e4513d106#egg=natten --no-build-isolation

echo "Installing remaining dependencies with --no-build-isolation flag..."
pip install -r requirements.txt --no-build-isolation
=======
echo "Setting up the wd14-tagger-standalone module properly..."
cd wd14-tagger-standalone
pip install -e .
cd ..
>>>>>>> ee8367a4

echo "Setting up the transnetv2pt module properly..."
cd transnetv2pt
pip install -e .
cd ..

echo "Installing dependencies"
#TODO wd14 seems to require numpy 2.2.2. maybe not?
#pip uninstall numpy
pip install -r requirements.txt0

echo "Setting up the NATTEN module properly..."
cd NATTEN
make install
cd ..

pip install -r requirements.txt1 --no-build-isolation "torch==2.6.0"

pip install -e .

echo "Installation complete!"<|MERGE_RESOLUTION|>--- conflicted
+++ resolved
@@ -4,21 +4,10 @@
 echo "Making sure submodules are initialized..."
 git submodule update --init --recursive
 
-<<<<<<< HEAD
-echo "Installing PyTorch first (needed for natten build)..."
-pip install torch==2.6.0
-
-echo "Installing natten with specific commit hash..."
-pip install git+https://github.com/SHI-Labs/NATTEN.git@3b54c76185904f3cb59a49fff7bc044e4513d106#egg=natten --no-build-isolation
-
-echo "Installing remaining dependencies with --no-build-isolation flag..."
-pip install -r requirements.txt --no-build-isolation
-=======
 echo "Setting up the wd14-tagger-standalone module properly..."
 cd wd14-tagger-standalone
 pip install -e .
 cd ..
->>>>>>> ee8367a4
 
 echo "Setting up the transnetv2pt module properly..."
 cd transnetv2pt

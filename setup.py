<<<<<<< HEAD

from setuptools import find_packages, setup
=======
from setuptools import setup, find_packages

>>>>>>> 68e60280

setup(
    name="avtools",
    version="0.1.0",
    description="Audio and Video Tools for Media Processing",
<<<<<<< HEAD
    author="Your Name",
    author_email="your.email@example.com",
    url="https://github.com/yourusername/avtools",
    packages=find_packages(),
    python_requires=">=3.7",
    install_requires=[
        "ffmpeg-python",
        "numpy",
        "pillow",
    ],
=======
    author="Allen Day",
    author_email="allenday@allenday.com",
    url="https://github.com/allenday/avtools",
    packages=find_packages(),
>>>>>>> 68e60280
    entry_points={
        "console_scripts": [
            "avtools=avtools.cli.main:main",
            "avtools-video-fcpxml=avtools.cli.video_commands:json_to_fcpxml_main",
            "avtools-video-detect-shots=avtools.cli.video_commands:detect_shots_main",
            "avtools-video-extract-shots=avtools.cli.video_commands:extract_shots_main",
            "avtools-video-extract-frames=avtools.cli.extract_frames:main",
            "avtools-video-extract-all-frames=avtools.cli.extract_frames:extract_all_frames_main",
            "avtools-audio-fcpxml=avtools.cli.audio_commands:json_to_fcpxml_main",
            "avtools-audio-activations=avtools.cli.audio_commands:activations_main",
            # Legacy entry points for backward compatibility
            "audio-json-to-fcpxml=avtools.cli.audio_commands:json_to_fcpxml_main",
            "audio-activations-to-mp4=avtools.cli.audio_commands:activations_to_mp4_main",
            "video-json-to-fcpxml=avtools.cli.video_commands:json_to_fcpxml_main",
            "video-extract-shots=avtools.cli.video_commands:extract_shots_main",
            # New frame extraction and cache management commands
            "avtools-extract-frames=avtools.cli.extract_frames:main",
            "avtools-extract-all-frames=avtools.cli.extract_frames:extract_all_frames_main",
            "avtools-cache-list=avtools.cli.extract_frames:cache_list_main",
            "avtools-cache-clear=avtools.cli.extract_frames:cache_clear_main",
        ],
    },
)<|MERGE_RESOLUTION|>--- conflicted
+++ resolved
@@ -1,32 +1,13 @@
-<<<<<<< HEAD
-
-from setuptools import find_packages, setup
-=======
 from setuptools import setup, find_packages
-
->>>>>>> 68e60280
 
 setup(
     name="avtools",
     version="0.1.0",
     description="Audio and Video Tools for Media Processing",
-<<<<<<< HEAD
-    author="Your Name",
-    author_email="your.email@example.com",
-    url="https://github.com/yourusername/avtools",
-    packages=find_packages(),
-    python_requires=">=3.7",
-    install_requires=[
-        "ffmpeg-python",
-        "numpy",
-        "pillow",
-    ],
-=======
     author="Allen Day",
     author_email="allenday@allenday.com",
     url="https://github.com/allenday/avtools",
     packages=find_packages(),
->>>>>>> 68e60280
     entry_points={
         "console_scripts": [
             "avtools=avtools.cli.main:main",
